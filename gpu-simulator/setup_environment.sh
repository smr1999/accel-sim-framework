#!/bin/bash
# Copyright (c) 2020 Timothy Rogers, Purdue University
# All rights reserved.
#
# Redistribution and use in source and binary forms, with or without
# modification, are permitted provided that the following conditions are met:
#
# Redistributions of source code must retain the above copyright notice, this
# list of conditions and the following disclaimer.
# Redistributions in binary form must reproduce the above copyright notice, this
# list of conditions and the following disclaimer in the documentation and/or
# other materials provided with the distribution.
# Neither the name of The University of British Columbia nor the names of its
# contributors may be used to endorse or promote products derived from this
# software without specific prior written permission.
#
# THIS SOFTWARE IS PROVIDED BY THE COPYRIGHT HOLDERS AND CONTRIBUTORS "AS IS" AND
# ANY EXPRESS OR IMPLIED WARRANTIES, INCLUDING, BUT NOT LIMITED TO, THE IMPLIED
# WARRANTIES OF MERCHANTABILITY AND FITNESS FOR A PARTICULAR PURPOSE ARE
# DISCLAIMED. IN NO EVENT SHALL THE COPYRIGHT HOLDER OR CONTRIBUTORS BE LIABLE
# FOR ANY DIRECT, INDIRECT, INCIDENTAL, SPECIAL, EXEMPLARY, OR CONSEQUENTIAL
# DAMAGES (INCLUDING, BUT NOT LIMITED TO, PROCUREMENT OF SUBSTITUTE GOODS OR
# SERVICES; LOSS OF USE, DATA, OR PROFITS; OR BUSINESS INTERRUPTION) HOWEVER
# CAUSED AND ON ANY THEORY OF LIABILITY, WHETHER IN CONTRACT, STRICT LIABILITY,
# OR TORT (INCLUDING NEGLIGENCE OR OTHERWISE) ARISING IN ANY WAY OUT OF THE USE
# OF THIS SOFTWARE, EVEN IF ADVISED OF THE POSSIBILITY OF SUCH DAMAGE.

export ACCELSIM_SETUP_ENVIRONMENT_WAS_RUN=
export ACCELSIM_ROOT="$( cd "$( dirname "$BASH_SOURCE" )" && pwd )"

#   Different branches of Accel-Sim should have different values here
#   For development, we use our internal repo and the dev branch
#       Ideally, when we release, it should be based off a GPGPU-Sim release.
export GPGPUSIM_REPO="${GPGPUSIM_REPO:=https://github.com/accel-sim/gpgpu-sim_distribution.git}"
export GPGPUSIM_BRANCH="${GPGPUSIM_BRANCH:=dev}"

if [ $# = '1' ] ;
then
    export ACCELSIM_CONFIG=$1
else
    export ACCELSIM_CONFIG=release
fi

<<<<<<< HEAD
if [ ! -d "$ACCELSIM_ROOT/gpgpu-sim" ] ; then
    git clone https://github.com/accel-sim/gpgpu-sim_distribution.git $ACCELSIM_ROOT/gpgpu-sim
    # git -C $ACCELSIM_ROOT/gpgpu-sim/ checkout dev
    # ask Jenkins to look for stream-stats for now. TODO: revert this
    git -C $ACCELSIM_ROOT/gpgpu-sim/ checkout stream-stats
=======
# If we can't find an already set version of GPGPU-Sim, then pull one locally using the repos specificed above
if [ -z "$GPGPUSIM_SETUP_ENVIRONMENT_WAS_RUN" -o ! -d "$GPGPUSIM_ROOT" ]; then
    echo "No \$GPGPUSIM_ROOT, testing for local folder in: \"$ACCELSIM_ROOT/gpgpu-sim\""
    if [ ! -d "$ACCELSIM_ROOT/gpgpu-sim" ] ; then
        echo "No \$ACCELSIM_ROOT/gpgpu-sim."
        if [ ! -z "$PS1" ]; then
            read -e -p "Please specify the repo you want to sync for GPGPU-Sim (default is $GPGPUSIM_REPO):" user_repo
        fi
        if [ -z $user_repo ] ; then
            user_repo=$GPGPUSIM_REPO
        fi

        if [ ! -z "$PS1" ]; then
            read -e -p "Please specify the branch for GPGPU-Sim you would like to use (default is $GPGPUSIM_BRANCH):" user_branch
        fi
        if [ -z $user_branch ] ; then
            user_branch=$GPGPUSIM_BRANCH
        fi
        git clone $user_repo $ACCELSIM_ROOT/gpgpu-sim
        git -C $ACCELSIM_ROOT/gpgpu-sim/ checkout $user_branch
    else
        echo "Found $ACCELSIM_ROOT/gpgpu-sim, using existing local location. Not sycning anything."
    fi
    source $ACCELSIM_ROOT/gpgpu-sim/setup_environment $ACCELSIM_CONFIG || return 1
else
    source $GPGPUSIM_ROOT/setup_environment $ACCELSIM_CONFIG || return 1
fi

if [ ! -d "$ACCELSIM_ROOT/extern/pybind11" ] ; then
    git clone --depth 1 -b master https://github.com/pybind/pybind11.git $ACCELSIM_ROOT/extern/pybind11
>>>>>>> 0442f350
fi

export PYTHONPATH=$ACCELSIM_ROOT/build/$ACCELSIM_CONFIG:$PYTHONPATH

echo "Using GPGPU-Sim in $GPGPUSIM_ROOT"
#echo "If that is not the intended behavior, then run: \"unset GPGPUSIM_ROOT; unset GPGPUSIM_SETUP_ENVIRONMENT_WAS_RUN\"."

echo "Accel-Sim setup succeeded."
export ACCELSIM_SETUP_ENVIRONMENT_WAS_RUN=1<|MERGE_RESOLUTION|>--- conflicted
+++ resolved
@@ -41,13 +41,6 @@
     export ACCELSIM_CONFIG=release
 fi
 
-<<<<<<< HEAD
-if [ ! -d "$ACCELSIM_ROOT/gpgpu-sim" ] ; then
-    git clone https://github.com/accel-sim/gpgpu-sim_distribution.git $ACCELSIM_ROOT/gpgpu-sim
-    # git -C $ACCELSIM_ROOT/gpgpu-sim/ checkout dev
-    # ask Jenkins to look for stream-stats for now. TODO: revert this
-    git -C $ACCELSIM_ROOT/gpgpu-sim/ checkout stream-stats
-=======
 # If we can't find an already set version of GPGPU-Sim, then pull one locally using the repos specificed above
 if [ -z "$GPGPUSIM_SETUP_ENVIRONMENT_WAS_RUN" -o ! -d "$GPGPUSIM_ROOT" ]; then
     echo "No \$GPGPUSIM_ROOT, testing for local folder in: \"$ACCELSIM_ROOT/gpgpu-sim\""
@@ -78,7 +71,6 @@
 
 if [ ! -d "$ACCELSIM_ROOT/extern/pybind11" ] ; then
     git clone --depth 1 -b master https://github.com/pybind/pybind11.git $ACCELSIM_ROOT/extern/pybind11
->>>>>>> 0442f350
 fi
 
 export PYTHONPATH=$ACCELSIM_ROOT/build/$ACCELSIM_CONFIG:$PYTHONPATH
