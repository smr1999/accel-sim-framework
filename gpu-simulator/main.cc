--- conflicted
+++ resolved
@@ -100,8 +100,6 @@
         std::cout << "Header info loaded for kernel command : " << commandlist[i].command_string << std::endl;
         i++;
       }
-<<<<<<< HEAD
-=======
       else{
         //unsupported commands will fail the simulation
         assert(0 && "Undefined Command");
@@ -109,20 +107,6 @@
     }
 
     // Launch all kernels within window that are on a stream that isn't already running
-    for (auto k : kernels_info) {
-      bool stream_busy = false;
-      for (auto s: busy_streams) {
-        if (s == k->get_cuda_stream_id())
-          stream_busy = true;
-      }
-      if (!stream_busy && m_gpgpu_sim->can_start_kernel() && !k->was_launched()) {
-        std::cout << "launching kernel name: " << k->get_name() << " uid: " << k->get_uid() << std::endl;
-        m_gpgpu_sim->launch(k);
-        k->set_launched();
-        busy_streams.push_back(k->get_cuda_stream_id());
-      }
->>>>>>> 7feb41c1
-    }
 
     // This code can't be part of the populating kernels_info because multi-stream applications may launch kernels in non-monotonically increasing order
     // Launch all kernels within window that are on a stream that isn't already running
