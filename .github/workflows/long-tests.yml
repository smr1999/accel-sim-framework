# This is a basic workflow to help you get started with Actions

name: Long Tests

# Controls when the workflow will run
on:
  # Triggers the workflow on push or pull request events but only for the mydev branch
  push:
<<<<<<< HEAD
  pull_request:
=======
    branches-ignore:
      - "gh-readonly-queue**"
>>>>>>> 8253fd68
  merge_group:

  # Allows you to run this workflow manually from the Actions tab
  workflow_dispatch:

# A workflow run is made up of one or more jobs that can run sequentially or in parallel
jobs:
  SASS-Simulation:
    if: github.repository == 'accel-sim/accel-sim-framework'
    runs-on: tgrogers-raid
    defaults:
      run:
        shell: bash
    steps:
      - uses: actions/checkout@v4
      - name: Setup Environment
        run: |
          rm -rf env-setup
          git clone git@github.com:purdue-aalp/env-setup.git 
          cd env-setup 
          git checkout cluster-ubuntu
      - name: Build Accel-Sim
        run: |
          source ./env-setup/11.7.0_env_setup.sh
          rm -rf ./gpu-simulator/gpgpu-sim
          source ./gpu-simulator/setup_environment.sh
          make clean -C gpu-simulator
          srun -c20 make -j20 -C gpu-simulator
      - name: Run SASS
        run: |
          source ./env-setup/11.7.0_env_setup.sh
          source ./gpu-simulator/setup_environment.sh
          ./util/job_launching/run_simulations.py -B rodinia_2.0-ft,GPU_Microbenchmark -C QV100-SASS -T ~/../common/accel-sim/traces/volta-tesla-v100/latest/ -N sass-short-$GITHUB_RUN_NUMBER"_"$GITHUB_RUN_ATTEMPT
          ./util/job_launching/run_simulations.py -B rodinia_2.0-ft,GPU_Microbenchmark -C RTX2060-SASS -T ~/../common/accel-sim/traces/turing-rtx2060/latest/ -N sass-short-$GITHUB_RUN_NUMBER"_"$GITHUB_RUN_ATTEMPT
          ./util/job_launching/run_simulations.py -B rodinia_2.0-ft,GPU_Microbenchmark -C RTX3070-SASS -T ~/../common/accel-sim/traces/ampere-rtx3070/latest/ -N sass-short-$GITHUB_RUN_NUMBER"_"$GITHUB_RUN_ATTEMPT
          ./util/job_launching/monitor_func_test.py -v -s stats-per-app-sass.csv -N sass-short-$GITHUB_RUN_NUMBER"_"$GITHUB_RUN_ATTEMPT
      - name: Archive Stats
        run: |
          source ./env-setup/11.7.0_env_setup.sh
          rm -rf ./statistics-archive
          git clone git@github.com:accel-sim/statistics-archive.git
          # either create a new branch or check it out if it already exists
          git -C ./statistics-archive checkout git_${GITHUB_REF}"_"$GITHUB_RUN_NUMBER"_"$GITHUB_RUN_ATTEMPT 2>/dev/null || git -C ./statistics-archive checkout -b git_${GITHUB_REF}"_"$GITHUB_RUN_NUMBER"_"$GITHUB_RUN_ATTEMPT
          ./util/job_launching/get_stats.py -k -K -R -B GPU_Microbenchmark -C QV100-SASS -A | tee v100-ubench-sass-$GITHUB_RUN_NUMBER"_"$GITHUB_RUN_ATTEMPT.csv
          ./util/job_launching/get_stats.py -k -K -R -B GPU_Microbenchmark -C RTX2060-SASS -A | tee turing-ubench-sass-$GITHUB_RUN_NUMBER"_"$GITHUB_RUN_ATTEMPT.csv
          ./util/job_launching/get_stats.py -k -K -R -B GPU_Microbenchmark -C RTX3070-SASS -A | tee ampere-ubench-sass-$GITHUB_RUN_NUMBER"_"$GITHUB_RUN_ATTEMPT.csv
          mkdir -p statistics-archive/ubench/
          ./util/plotting/merge-stats.py -R -c ./statistics-archive/ubench/v100-ubench-sass.csv,v100-ubench-sass-$GITHUB_RUN_NUMBER"_"$GITHUB_RUN_ATTEMPT.csv \
          | tee v100-ubench-sass.csv && mv v100-ubench-sass.csv ./statistics-archive/ubench/
          ./util/plotting/merge-stats.py -R -c ./statistics-archive/ubench/turing-ubench-sass.csv,turing-ubench-sass-$GITHUB_RUN_NUMBER"_"$GITHUB_RUN_ATTEMPT.csv \
          | tee turing-ubench-sass.csv && mv turing-ubench-sass.csv ./statistics-archive/ubench/
          ./util/plotting/merge-stats.py -R -c ./statistics-archive/ubench/ampere-ubench-sass.csv,ampere-ubench-sass-$GITHUB_RUN_NUMBER"_"$GITHUB_RUN_ATTEMPT.csv \
          | tee ampere-ubench-sass.csv && mv ampere-ubench-sass.csv ./statistics-archive/ubench/
          git -C ./statistics-archive add --all
          git -C ./statistics-archive commit \
          -m "Jenkins automated checkin git_${GITHUB_REF}"_"$GITHUB_RUN_NUMBER"_"$GITHUB_RUN_ATTEMPT Build:$GITHUB_RUN_NUMBER"_"$GITHUB_RUN_ATTEMPT" || echo "No Changes."
          git -C ./statistics-archive push -u origin git_${GITHUB_REF}"_"$GITHUB_RUN_NUMBER"_"$GITHUB_RUN_ATTEMPT
      - name: Correlate Ubench
        run: |
          source ./env-setup/11.7.0_env_setup.sh
          ./util/hw_stats/get_hw_data.sh > /dev/null
          rm -rf ./util/plotting/correl-html/
          ./util/plotting/plot-correlation.py -c ./statistics-archive/ubench/v100-ubench-sass.csv -H ./hw_run/QUADRO-V100/device-0/10.2/ | tee v100-ubench-correl.txt
          ./util/plotting/plot-correlation.py -c ./statistics-archive/ubench/turing-ubench-sass.csv -H ./hw_run/TURING-RTX2060/10.2/ | tee turing-ubench-correl.txt
          ./util/plotting/plot-correlation.py -c ./statistics-archive/ubench/ampere-ubench-sass.csv -H ./hw_run/AMPERE-RTX3070/11.2/ | tee ampere-ubench-correl.txt
          ssh ghci@tgrogers-pc01 mkdir -p /home/ghci/accel-sim/correl/git_${GITHUB_REF}"_"$GITHUB_RUN_NUMBER"_"$GITHUB_RUN_ATTEMPT/
          rsync --delete -r ./util/plotting/correl-html/ ghci@tgrogers-pc01:/home/ghci/accel-sim/correl/git_${GITHUB_REF}"_"$GITHUB_RUN_NUMBER"_"$GITHUB_RUN_ATTEMPT/
          BODY="Github CI - Build $GITHUB_REF SUCCESS.
          Action link: ${{ github.server_url }}/${{ github.repository }}/actions/runs/${{ github.run_id }}
          Branch/PR Name: $GITHUB_REF_NAME
          Correlation Report at: https://tgrogers-pc01.ecn.purdue.edu/github-ci/accel-sim/correl/git_${GITHUB_REF}"_"$GITHUB_RUN_NUMBER"_"$GITHUB_RUN_ATTEMPT/."
          SUBJECT="Github CI - Build $GITHUB_REF SUCCESS"
          TO="${{ secrets.GROUP_EMAIL }}"
          echo "$BODY" | mail -s "$SUBJECT" "$TO"
          echo "Correlation Report at: https://tgrogers-pc01.ecn.purdue.edu/github-ci/accel-sim/correl/git_${GITHUB_REF}"_"$GITHUB_RUN_NUMBER"_"$GITHUB_RUN_ATTEMPT/."
  PTX-Simulation:
    if: github.repository == 'accel-sim/accel-sim-framework'
    runs-on: tgrogers-raid
    defaults:
      run:
        shell: bash
    steps:
      - uses: actions/checkout@v4
      - name: Setup Environment
        run: |
          rm -rf env-setup
          git clone git@github.com:purdue-aalp/env-setup.git 
          cd env-setup 
          git checkout cluster-ubuntu
      - name: Build Accel-Sim
        run: |
          source ./env-setup/11.7.0_env_setup.sh
          rm -rf ./gpu-simulator/gpgpu-sim
          source ./gpu-simulator/setup_environment.sh
          make clean -C gpu-simulator
          srun -c20 make -j20 -C gpu-simulator
      - name: Run PTX
        run: |
          source ./env-setup/11.7.0_env_setup.sh
          source ./gpu-simulator/setup_environment.sh

          rm -rf ./gpu-app-collection
          git clone -b dev  git@github.com:accel-sim/gpu-app-collection.git
          source ./gpu-app-collection/src/setup_environment
          srun -c20 make rodinia_2.0-ft GPU_Microbenchmark -j20 -C ./gpu-app-collection/src
          ./gpu-app-collection/get_regression_data.sh

          ./util/job_launching/run_simulations.py -B rodinia_2.0-ft,GPU_Microbenchmark -C QV100-PTX,RTX2060-PTX,RTX3070-PTX -N short-ptx-$GITHUB_RUN_NUMBER"_"$GITHUB_RUN_ATTEMPT
          ./util/job_launching/monitor_func_test.py -v -s stats-per-app-ptx.csv -N short-ptx-$GITHUB_RUN_NUMBER"_"$GITHUB_RUN_ATTEMPT
  Tracer-Tool:
    if: github.repository == 'accel-sim/accel-sim-framework'
    runs-on: tgrogers-gpu01
    defaults:
      run:
        shell: bash
    steps:
      - uses: actions/checkout@v4
      - name: Setup Environment
        run: |
          rm -rf env-setup
          git clone git@github.com:purdue-aalp/env-setup.git 
          cd env-setup 
          git checkout cluster-ubuntu
      - name: Build Accel-Sim
        run: |
          source ./env-setup/11.7.0_env_setup.sh
          rm -rf ./gpu-simulator/gpgpu-sim
          source ./gpu-simulator/setup_environment.sh
          make clean -C gpu-simulator
          make -j -C gpu-simulator
      - name: test-prebuilt-traces
        run: |
          source ./env-setup/11.7.0_env_setup.sh
          source ./gpu-simulator/setup_environment.sh
          ./get-accel-sim-traces.py -a tesla-v100/rodinia_2.0-ft
          cd hw_run; tar -xzvf rodinia_2.0-ft.tgz; cd -
          ./util/job_launching/run_simulations.py -B rodinia_2.0-ft -C QV100-SASS -T ./hw_run/ -N rodinia_2.0-ft-online-$$
          ./util/job_launching/monitor_func_test.py -N rodinia_2.0-ft-online-$$ -v
          rm -rf hw_run
          rm -rf sim_run_11.0
      - name: Build Tracer
        run: |
          source ./env-setup/11.7.0_env_setup.sh
          ./util/tracer_nvbit/install_nvbit.sh
          make clean -C ./util/tracer_nvbit/
          make -C ./util/tracer_nvbit/
      - name: rodinia_2.0-ft-build
        run: |
          source ./env-setup/11.7.0_env_setup.sh
          rm -rf ./gpu-app-collection/
          git clone git@github.com:accel-sim/gpu-app-collection.git
          source ./gpu-app-collection/src/setup_environment
          ln -s /home/tgrogers-raid/a/common/data_dirs ./gpu-app-collection/
          make -C ./gpu-app-collection/src rodinia_2.0-ft
      - name: generate-rodinia_2.0-ft-traces
        run: |
          source ./env-setup/11.7.0_env_setup.sh
          source ./gpu-app-collection/src/setup_environment
          rm -rf ./hw_run/
          ./util/tracer_nvbit/run_hw_trace.py -B rodinia_2.0-ft -D 7
      - name: generate-rodinia_2.0-ft-hw_stats
        run: |
          source ./env-setup/11.7.0_env_setup.sh
          source ./gpu-app-collection/src/setup_environment
          ./util/hw_stats/run_hw.py -B rodinia_2.0-ft -D 7
      - name: test-new-traces
        run: |
          source ./env-setup/11.7.0_env_setup.sh
          source ./gpu-simulator/setup_environment.sh
          ./util/job_launching/run_simulations.py -B rodinia_2.0-ft -C QV100-SASS -T ./hw_run/traces/device-7/ -N rodinia_2.0-ft-$$
          ./util/job_launching/monitor_func_test.py -I -v -s rodinia-stats-per-app.csv -N rodinia_2.0-ft-$$<|MERGE_RESOLUTION|>--- conflicted
+++ resolved
@@ -6,12 +6,8 @@
 on:
   # Triggers the workflow on push or pull request events but only for the mydev branch
   push:
-<<<<<<< HEAD
-  pull_request:
-=======
     branches-ignore:
       - "gh-readonly-queue**"
->>>>>>> 8253fd68
   merge_group:
 
   # Allows you to run this workflow manually from the Actions tab
