# Welcome to the top-level repo of Accel-Sim and AccelWattch

The [ISCA 2020 paper](https://conferences.computer.org/isca/pdfs/ISCA2020-4QlDegUf3fKiwUXfV0KdCm/466100a473/466100a473.pdf)
describes the goals of Accel-Sim and introduces the tool. This readme is meant to provide tutorial-like details on how to use the Accel-Sim
framework. If you use any component of Accel-Sim, please cite:

```
Mahmoud Khairy, Zhensheng Shen, Tor M. Aamodt, Timothy G. Rogers,
Accel-Sim: An Extensible Simulation Framework for Validated GPU Modeling,
in 2020 ACM/IEEE 47th Annual International Symposium on Computer Architecture (ISCA)
```

This repository also includes AccelWattch: A Power Modeling Framework for Modern GPUs. The [MICRO 2021 paper](http://paragon.cs.northwestern.edu/papers/2021-MICRO-AccelWattch-Kandiah.pdf) introduces AccelWattch. Please look at our [AccelWattch MICRO'21 Artifact Manual](https://github.com/accel-sim/accel-sim-framework/blob/release-accelwattch/AccelWattch.md) for detailed information on various AccelWattch components. For information on just running AccelWattch, please look at the [AccelWattch Overview](https://github.com/accel-sim/accel-sim-framework/blob/release-accelwattch/README.md#accelwattch-overview) section in this read-me.
If you use any component of AccelWattch, please cite:

```
Vijay Kandiah, Scott Peverelle, Mahmoud Khairy, Amogh Manjunath, Junrui Pan, Timothy G. Rogers, Tor Aamodt, Nikos Hardavellas,
AccelWattch: A Power Modeling Framework for Modern GPUs,
in 2021 IEEE/ACM International Symposium on Microarchitecture (MICRO)
```


## Dependencies

This package is meant to be run on a modern linux distro.
A docker image that works with this repo can be found [here](https://hub.docker.com/repository/docker/accelsim/ubuntu-18.04_cuda-11).
There is nothing special here, just Ubuntu 18.04 with the following commands
run:

```bash
sudo apt-get install  -y wget build-essential xutils-dev bison zlib1g-dev flex \
      libglu1-mesa-dev git g++ libssl-dev libxml2-dev libboost-all-dev git g++ \
      libxml2-dev vim python-setuptools python-dev build-essential python-pip

pip3 install pyyaml plotly psutil
wget http://developer.download.nvidia.com/compute/cuda/11.0.1/local_installers/cuda_11.0.1_450.36.06_linux.run
sh cuda_11.0.1_450.36.06_linux.run --silent --toolkit
rm cuda_11.0.1_450.36.06_linux.run
```

Note, that all the python scripts have more detailed options explanations when run with "--help"


## Overview

The code for the Accel-Sim and AccelWattch frameworks are in this repo. Accel-Sim 1.0 uses the
[GPGPU-Sim 4.0](https://github.com/accel-sim/accel-sim-framework/blob/dev/gpu-simulator/gpgpu-sim4.md) performance model, which was released as part of the original
Accel-Sim paper. Building the trace-based Accel-Sim will pull the right version of
GPGPU-Sim 4.0 and the AccelWattch power model to use in Accel-Sim. AccelWattch replaces the GPUWattch power model in GPGPU-Sim 4.0.

There is an additional repo where we have collected a set of common GPU applications and a common infrastructure for building
them with different versions of CUDA. If you use/extend this app framework, it makes Accel-Sim easily usable
with a few simple command lines. The instructions in this README will take you through how to use Accel-Sim with
the apps in from this collection as well as just on your own, with your own apps.  

[GPU App Collection](https://github.com/accel-sim/gpu-app-collection)

AccelWattch microbenchmarks and AccelWattch validation set benchmarks are also included. For more information on these benchmarks, please look at our [MICRO 2021 paper](http://paragon.cs.northwestern.edu/papers/2021-MICRO-AccelWattch-Kandiah.pdf) and [AccelWattch MICRO'21 Artifact Manual](https://github.com/accel-sim/accel-sim-framework/blob/release-accelwattch/AccelWattch.md).

## Accel-Sim Components

![Accel-Sim Overview](https://accel-sim.github.io/assets/img/accel-sim-crop.svg)

1. **Accel-Sim Tracer**: An NVBit tool for generating SASS traces from CUDA applications. Code for the tool lives in ./util/tracer\_nvbit/. To make the tool:  
  
    ```bash  
    export CUDA_INSTALL_PATH=<your_cuda>  
    export PATH=$CUDA_INSTALL_PATH/bin:$PATH  
    ./util/tracer_nvbit/install_nvbit.sh  
    make -C ./util/tracer_nvbit/  
    ```  
    ---
    *A simple example*  
      
    The following example demonstrates how to trace the simple rodinia functional tests  
    that get run in our travis regressions:  
      
    ```bash  
    # Make sure CUDA_INSTALL_PATH is set, and PATH includes nvcc  
      
    # Get the applications, their data files and build them:  
    git clone https://github.com/accel-sim/gpu-app-collection  
    source ./gpu-app-collection/src/setup_environment  
    make -j -C ./gpu-app-collection/src rodinia_2.0-ft  
    make -C ./gpu-app-collection/src data  
      
    # Run the applications with the tracer (remember you need a real GPU for this):  
    ./util/tracer_nvbit/run_hw_trace.py -B rodinia_2.0-ft -D <gpu-device-num-to-run-on>  
    ```  
      
    That's it. The traces for the short-running rodinia tests will be generated in:  
    ```bash  
    ./hw_run/traces/  
    ```  
      
    To extend the tracer, use other apps and understand what, exactly is going on, read [this](https://github.com/accel-sim/accel-sim-framework/blob/dev/util/tracer_nvbit/README.md).  
      
    ---
    For convience, we have included a repository of pre-traced applications - to get all those traces, simply run:  
    ```bash  
    ./get-accel-sim-traces.py  
    ```  
    and follow the instructions.  

2. **Accel-Sim SASS Frontend and Simulation Engine**: A simulator frontend that consumes SASS traces and feeds them into a performance model. The intial release of Accel-Sim coincides with the release of [GPGPU-Sim 4.0](https://github.com/accel-sim/accel-sim-framework/blob/dev/gpu-simulator/gpgpu-sim4.md), which acts as the detailed performance model. To build the Accel-Sim simulator that uses the traces, do the following:
    ```bash
    source ./gpu-simulator/setup_environment.sh
    make -j -C ./gpu-simulator/
    ```
    This will produce an executable in:
    ```bash
    ./gpu-simulator/bin/release/accel-sim.out
    ```

    *Running the simple example from bullet 1*
    ```bash
    ./util/job_launching/run_simulations.py -B rodinia_2.0-ft -C QV100-SASS -T ./hw_run/traces/device-<device-num>/<cuda-version>/ -N myTest
    ```
    The above command will run the workloads in Accel-Sim's SASS traces-driven mode. You can also run the workloads in PTX mode using:
<<<<<<< HEAD
=======
    
    ```txt
    PTX mode usage: ./util/job_launching/run_simulations.py -B <benchmark> -C <gpu_config> -N <run_identifier>
    Optional:
    [-B benchmark]              (From the gpu-app-collection compiled in Step 1)
    [-C gpu_config]             (List of supported configs: accel-sim-framework/util/job_launching/configs/define-standard-cfgs.yml)
    ```
    Eg:
>>>>>>> a8c1d6d0
    ```bash
    ./util/job_launching/run_simulations.py -B rodinia_2.0-ft -C QV100-PTX -N myTest-PTX
    ```
    
    
    You can monitor the tests using:
    ```bash
    ./util/job_launching/monitor_func_test.py -v -N myTest
    ```
    After the jobs finish - you can collect all the stats using:
    ```bash
    ./util/job_launching/get_stats.py -N myTest | tee stats.csv
    ```

    If you want to run the accel-sim.out executable command itself for specific workload, you can use:
    ```bash
    /gpu-simulator/bin/release/accel-sim.out -trace ./hw_run/rodinia_2.0-ft/9.1/backprop-rodinia-2.0-ft/4096___data_result_4096_txt/traces/kernelslist.g -config ./gpu-simulator/gpgpu-sim/configs/tested-cfgs/SM7_QV100/gpgpusim.config -config ./gpu-simulator/configs/tested-cfgs/SM7_QV100/trace.config
    ```
    However, we encourage you to use our workload launch manager 'run_simulations' script as shown above, which will greatly simplify the simulation process and increase productivity.

    To understand what is going on and how to just run the simulator in isolation without the framework, read [this](https://github.com/accel-sim/accel-sim-framework/tree/dev/util/job_launching/README.md).  
    
    To better undersatnd the Accel-Sim front-end and the interface with GPGPU-Sim, read [this](https://github.com/accel-sim/accel-sim-framework/blob/dev/gpu-simulator/README.md).

3. **Accel-Sim Correlator**: A tool that matches, plots and correlates statistics from the performance model with real hardware statistics generated by profiling tools. To use the correlator, you must first generate hardware output and simulation statistics. To generate output from the GPU, use the scripts in [./util/hw_stats](./util/hw_stats).
For example, to generate the profiler numbers for the short-running apps in our running example, do the following:
Note that this step assumes you have already built the apps using the instructions from (1).
```bash
./util/hw_stats/run_hw.py -B rodinia_2.0-ft
```

Note: Different cards support different profilers. By default - this script will use nvprof. However, you can use nsight-cli instead using:
```bash
./util/hw_stats/run_hw.py -B rodinia_2.0-ft --nsight_profiler --disable_nvprof
```

All the stats will be output in:
```bash
./hw_run/...
```

Note - that in order to correlate our running example with your local machine - you need to have a QV100 card.
However - we also provide a comprehensive suite of hardware profiling results, which can be obtained by running:
```bash
./util/hw_stats/get_hw_data.sh
```

Now you can use the statistics from the simulation run you did in (2) to correlate with these results.
To generate stats that can be correlated - do the following:
```bash
./util/job_launching/get_stats.py -R -k -K -B rodinia_2.0-ft -C QV100-SASS | tee per.kernel.stats.csv
```

To run the correlator - do the following:
```
./util/plotting/plot-correlation.py -c per.kernel.stats.csv -H ./hw_run/QUADRO-V100/device-0/9.1/
```

The script may take a few minutes to run (primarily because it is parsing a large amount of hardware data for >150 apps).
Stdout will print the summary of counters error, correlation, etc. and a set of correlation plots will be generated
in:
```
./util/plotting/correl-html/
```

Here you will find interactive HTML plots, csvs and textual summaries of how well the simulator correlated against hardware on both a per-kernel and per-app basis.
Note that the simple tests we ran in this tutorial are short running and not generally representative of scaled GPU apps and are just meant to quickly validate you can get Accel-Sim working.
For a true validation, you should attempt correlating the fully-scaled set of apps used in the paper.
**These will take hours to run (even on a cluster), and some consume significant memory**, but can be run using:

```bash
./util/job_launching/run_simulations.py -B rodinia-3.1,GPU_Microbenchmark,sdk-4.2-scaled,parboil,polybench,cutlass_5_trace,Deepbench_nvidia -C QV100-SASS -T ~/../common/accel-sim/traces/tesla-v100/latest/ -N all-apps -M 70G

# Once complete, collect the stats and plot
./util/job_launching/get_stats.py -k -K -R -N all-apps | tee all-apps.csv
./util/plotting/plot-correlation.py -c all-apps.csv -H ./hw_run/QUADRO-V100/device-0/9.1/
```


4. **Accel-Sim Tuner**: An automated tuner that automates configuration file generation from a detailed microbenchmark suite. You need to provide a C header file `hw_def` that contains minimal information about the hardware model. This file is used to configure and tune the microbenchmarks for the unduerline hardware. See an example of Ampere RTX 3060 card [here](https://github.com/accel-sim/accel-sim-framework/blob/dev/util/tuner/GPU_Microbenchmark/hw_def/ampere_RTX3070_hw_def.h). Then, compile and run the microbenchmarks and the tuner:

  ```bash
  # Make sure PATH includes nvcc  
  # If your hardware has new compute capability, ensure to add it in the /GPU_Microbenchmark/common/common.mk
  # Compile microbenchmarks
  make -C ./util/tuner/GPU_Microbenchmark/
  # Set the device id that you want to tune to 
  # If you do not know the device id, run ./tuner/GPU_Microbenchmark/bin/list_devices
  export CUDA_VISIBLE_DEVICES=0  
  # Run the ubench and save output in stats.txt
  ./util/tuner/GPU_Microbenchmark/run_all.sh | tee stats.txt
  # Run the tuner with the stats.txt from the previous step
  ./util/tuner/tuner.py -s stats.txt
  ```  
  
  The tuner.py script will parse the microbenchmarks output and generate a folder with the same device name (e.g. "RTX_3060"). The folder will contain the config files for GPGPU-Sim performance model and Accel-Sim trace-driven front-end that matche and model the underline hardware as much as possible. For more detilas about the Accel-Sim tuner and the microbemcakring suite, read [this](https://github.com/accel-sim/accel-sim-framework/tree/dev/util/tuner#readme).


### How do I quickly just run what Travis runs?

Install docker, then simply run:

```
docker run --env CUDA_INSTALL_PATH=/usr/local/cuda-11.0 -v `pwd`:/accel-sim:rw accelsim/ubuntu-18.04_cuda-11:latest /bin/bash travis.sh
```

If something is dying and you want to debug it - you can always run it in interactive mode:

```
docker run -it --env CUDA_INSTALL_PATH=/usr/local/cuda-11.0 -v `pwd`:/accel-sim:rw accelsim/ubuntu-18.04_cuda-11:latest /bin/bash
```

Then from within the docker run:
```
./travis.sh
```

You can also play around and do stuff inside the image (even debug the
simulator) - if you want to do this, installing gdb will help:
```
apt-get install gdb
```

Don't want to install docker?
Just use a linux ditro with the packages detailed in dependencies, set
CUDA\_INSTALL\_PATH, the run ./travis.sh.


## AccelWattch Overview

![AccelWattch Overview](https://github.com/VijayKandiah/accel-sim.github.io/blob/master/assets/img/accelwattch-flowchart.svg)

1. **Running AccelWattch SASS SIM**: To run *the simple example from bullet 1* with AccelWattch power estimations enabled using the *AccelWattch SASS SIM* model,
```bash
./util/job_launching/run_simulations.py -B rodinia_2.0-ft -C QV100-Accelwattch_SASS_SIM -T ./hw_run/traces/device-<device-num>/<cuda-version>/ -N myTest
```
This will use the *AccelWattch SASS SIM* xml configuration file for the power model. The configuration files for the AccelWattch power model presented in our [MICRO 2021 paper](http://paragon.cs.northwestern.edu/papers/2021-MICRO-AccelWattch-Kandiah.pdf) can be found [here](https://github.com/accel-sim/gpgpu-sim_distribution/tree/release-accelwattch/configs/tested-cfgs/SM7_QV100). Please look at `./util/job_launching/configs/define-standard-cfgs.yml` for a list of provided AccelWattch configurations. The *AccelWattch HYBRID* configuration provided there uses activity factors for L2 and NOC from Accel-Sim and the rest from hardware performance counters. You can create your own *AccelWattch HYBRID* configuration in this file with a different mix of AccelWattch activity factors from Accel-Sim and hardware execution. 
Upon completion of simulations, AccelWattch power estimations are stored in a *accelwattch_power_report.log* in a per-kernel format in the run directory. 

2. **Running AccelWattch HW or AccelWattch HYBRID:** To run *the simple example from bullet 1* with *AccelWattch HW* or *AccelWattch HYBRID* configurations, 
```bash
./util/job_launching/run_simulations.py -B rodinia_2.0-ft -a -C <QV100-Accelwattch_SASS_HW or QV100-Accelwattch_SASS_HYBRID> -T ./hw_run/traces/device-<device-num>/<cuda-version>/ -N myTest
```
Note that *AccelWattch HW* and *AccelWattch HYBRID* configurations require hardware performance counter information for the target application stored in a *hw_perf.csv* file in the run directory. A sample *hw_perf.csv* file with performance counter information collected from a QV100 card for validation suite benchmarks used in our [MICRO 2021 paper](http://paragon.cs.northwestern.edu/papers/2021-MICRO-AccelWattch-Kandiah.pdf) is copied over to the run directory by default with the above *run_simulations.py* command. The *-a* argument for *run_simulations.py* is used to feed the application name to AccelWattch. Please make sure that there is a hardware performance counter information entry with the same application name in *hw_perf.csv* for AccelWattch to obtain activity factors from. Please look at example entries in the provided `./util/accelwattch/accelwattch_hw_profiler/hw_perf.csv`. 

3. **Running AccelWattch PTX SIM**: To run *the simple example from bullet 1* with AccelWattch power estimations enabled using the *AccelWattch PTX SIM* model,
```bash
./util/job_launching/run_simulations.py -B rodinia_2.0-ft -C QV100-Accelwattch_PTX_SIM -N myTest
```

4. **Hardware Power and Performance Profiler**: The AccelWattch hardware profiler scripts are located at `./util/accelwattch/accelwattch_hw_profiler/` in this repository. For more information on how to use them, please look at [this](https://github.com/accel-sim/accel-sim-framework/blob/release-accelwattch/AccelWattch.md#hardware-profiling-for-accelwattch-validation) section in our MICRO'21 Artifact Manual.

5. **Microbenchmarks and Quadratic Optimization Solver**: The source code for the microbenchmarks used for AccelWattch dynamic power modeling are located [here](https://github.com/accel-sim/gpu-app-collection/tree/release-accelwattch/src/cuda/accelwattch-ubench) and can be compiled by following the README [here](https://github.com/accel-sim/gpu-app-collection/tree/release-accelwattch). The Quadratic Optimization Solver MATLAB script is located at `./util/accelwattch/quadprog_solver.m`.

6. **SASS to Power Component Mapping**: The header file `gpu-simulator/ISA_Def/accelwattch_component_mapping.h` contains the Accel-Sim instruction opcode to AccelWattch power component mapping and can be extended to support new SASS instructions for future architectures. Please look at the *opcode.h* files for respective GPU Architectures in the same directory `gpu-simulator/ISA_Def/` for SASS instruction to Accel-Sim opcode mapping.<|MERGE_RESOLUTION|>--- conflicted
+++ resolved
@@ -116,10 +116,7 @@
     ```bash
     ./util/job_launching/run_simulations.py -B rodinia_2.0-ft -C QV100-SASS -T ./hw_run/traces/device-<device-num>/<cuda-version>/ -N myTest
     ```
-    The above command will run the workloads in Accel-Sim's SASS traces-driven mode. You can also run the workloads in PTX mode using:
-<<<<<<< HEAD
-=======
-    
+    The above command will run the workloads in Accel-Sim's SASS traces-driven mode. You can also run the workloads in PTX mode using: 
     ```txt
     PTX mode usage: ./util/job_launching/run_simulations.py -B <benchmark> -C <gpu_config> -N <run_identifier>
     Optional:
@@ -127,7 +124,6 @@
     [-C gpu_config]             (List of supported configs: accel-sim-framework/util/job_launching/configs/define-standard-cfgs.yml)
     ```
     Eg:
->>>>>>> a8c1d6d0
     ```bash
     ./util/job_launching/run_simulations.py -B rodinia_2.0-ft -C QV100-PTX -N myTest-PTX
     ```
