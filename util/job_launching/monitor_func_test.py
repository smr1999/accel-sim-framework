#!/usr/bin/env python

from optparse import OptionParser
import re
import os
import subprocess
import sys
import common
import time

def print_statsfile(options, this_directory):
    get_stats_out_file = open(options.statsfile, 'w+')
    print "Calling get_stats.py"
    if subprocess.call([os.path.join(this_directory, "get_stats.py") ,"-R" ,"-l", options.logfile, "-N", options.sim_name],
        stdout=get_stats_out_file, stderr=get_stats_out_file) != 0:
        print "Error Launching get_stats.py"
    get_stats_out_file.seek(0)
    print get_stats_out_file.read()
    get_stats_out_file.close()

#*********************************************************--
# main script start
#*********************************************************--
this_directory = os.path.dirname(os.path.realpath(__file__)) + "/"

parser = OptionParser()
parser.add_option("-l", "--logfile", dest="logfile",
                  help="The logfile the status is based on. "+\
                        "By default, we will base it on the latest simulations launched.\n" +\
                        "specify \"all\" to use all the simulation logfiles in the directory",
                  default="")
parser.add_option("-N", "--sim_name", dest="sim_name",
                  help="If you are launchign run_simulations.py with the \"-N\" option" +\
                       " then you can run ./job_status.py with \"-N\" and it will" + \
                       " give you the status of the latest run with that name."+ \
                       " if you want older runs from this name, then just point it directly at the"+\
                       " logfile with \"-l\"", default="")
parser.add_option("-v", "--verbose", dest="verbose", action="store_true",
                  help="Constantly print stuff")
<<<<<<< HEAD
=======
parser.add_option("-s", "--statsfile", dest="statsfile", default="",
                  help="In verbose mode specify where the stats go")
parser.add_option("-S", "--sleep_time", dest="sleep_time", default="30",
                  help="Time to sleep in (s) - default is 30.")
parser.add_option("-I", "--ignore_failures", dest="ignore_failures", action="store_true",
                  help="If some of the runs have errors - do not return an error code.")

>>>>>>> 079942bc

(options, args) = parser.parse_args()
options.logfile = options.logfile.strip()
options.sim_name = options.sim_name.strip()


<<<<<<< HEAD
jobstatus_out_filename = "/tmp/job_status_out.txt"
=======
jobstatus_out_filename = os.path.join(this_directory, "job_status_out-{0}.txt".format(os.getpid()))
>>>>>>> 079942bc
failed_job_file = None

while True:
    jobstatus_out_file = open(jobstatus_out_filename, 'w+')
<<<<<<< HEAD

    if options.verbose:
        print "Calling job_status.py"

    if subprocess.call([os.path.join(this_directory, "job_status.py") ,"-l", options.logfile, "-N", options.sim_name],
        stdout=jobstatus_out_file, stderr=jobstatus_out_file) < 0:
=======
    if options.verbose:
        print "Calling job_status.py"
    if subprocess.call([os.path.join(this_directory, "job_status.py") ,"-l", options.logfile, "-N", options.sim_name],
        stdout=jobstatus_out_file, stderr=jobstatus_out_file) != 0:
            jobstatus_out_file.seek(0)
            print jobstatus_out_file.read()
>>>>>>> 079942bc
            exit("Error Launching job_status.py")
    else:
        jobstatus_out_file.seek(0)
        jobStatusCol = None
        num_passed = 0
        num_running = 0
        num_waiting = 0
        num_error = 0
        num_no_err = 0
        for line in jobstatus_out_file.readlines():
            if options.verbose:
                print line.strip()
            if jobStatusCol == None:
                name_line_match = re.match("(.*)JobStatus.*", line)
                if name_line_match != None:
                    jobStatusCol = name_line_match.group(1).count('\t')
                    continue
            else:
                tokens = line.split('\t')
                fail_match = re.match("failed job log written to (.*)", line)
                if fail_match != None:
                    failed_job_file = fail_match.group(1)
                elif len(tokens) > jobStatusCol:
                    status = tokens[jobStatusCol].strip()
                    if status == "FUNC_TEST_PASSED":
                        num_passed += 1
                    elif status == "COMPLETE_NO_OTHER_INFO":
                        num_no_err += 1
                    elif status == "RUNNING":
                        num_running += 1
                    elif status == "WAITING_TO_RUN":
                        num_waiting += 1
                    else:
<<<<<<< HEAD
                        num_else += 1
=======
                        num_error += 1
>>>>>>> 079942bc

        jobstatus_out_file.close()
        os.remove(jobstatus_out_filename)
    
<<<<<<< HEAD
    total = num_passed + num_not_done + num_else
    print "Passed:{0}/{1}, Not passed:{2}/{1}, Not done:{3}/{1}"\
        .format(num_passed, total, num_else, num_not_done)
    if num_else > 0:
        print "Contents {0}:".format(failed_job_file)
        if options.verbose and failed_job_file != None:
            print open(failed_job_file).read()

    if num_not_done == 0:
=======
    total = num_passed + num_running + num_waiting + num_error + num_no_err
    print "Passed:{0}/{1}, No error:{2}/{1}, Failed/Error:{3}/{1}, Running:{4}/{1}, Waiting:{5}/{1}"\
        .format(num_passed, total, num_no_err, num_error, num_running, num_waiting)
    if num_error > 0:
        print "Contents {0}:".format(failed_job_file)
        if options.verbose:
            print open(failed_job_file).read()

    if num_running + num_waiting == 0:
>>>>>>> 079942bc
        print "All {0} Tests Done.".format(total)
        if num_error == 0:
            print "Congratulations! All Tests Pass!"
            exit(0)
        else:
            print "Something did not pass."
<<<<<<< HEAD
=======

        if num_error == 0 or options.ignore_failures:
            if options.verbose and options.statsfile:
                print_statsfile(options, this_directory)
            exit(0)
        else:
>>>>>>> 079942bc
            exit(1)
    else:
        print "Sleeping for {0}s".format(options.sleep_time)
        time.sleep(int(options.sleep_time))<|MERGE_RESOLUTION|>--- conflicted
+++ resolved
@@ -37,8 +37,6 @@
                        " logfile with \"-l\"", default="")
 parser.add_option("-v", "--verbose", dest="verbose", action="store_true",
                   help="Constantly print stuff")
-<<<<<<< HEAD
-=======
 parser.add_option("-s", "--statsfile", dest="statsfile", default="",
                   help="In verbose mode specify where the stats go")
 parser.add_option("-S", "--sleep_time", dest="sleep_time", default="30",
@@ -46,37 +44,23 @@
 parser.add_option("-I", "--ignore_failures", dest="ignore_failures", action="store_true",
                   help="If some of the runs have errors - do not return an error code.")
 
->>>>>>> 079942bc
-
 (options, args) = parser.parse_args()
 options.logfile = options.logfile.strip()
 options.sim_name = options.sim_name.strip()
 
 
-<<<<<<< HEAD
-jobstatus_out_filename = "/tmp/job_status_out.txt"
-=======
 jobstatus_out_filename = os.path.join(this_directory, "job_status_out-{0}.txt".format(os.getpid()))
->>>>>>> 079942bc
 failed_job_file = None
 
 while True:
     jobstatus_out_file = open(jobstatus_out_filename, 'w+')
-<<<<<<< HEAD
 
-    if options.verbose:
-        print "Calling job_status.py"
-
-    if subprocess.call([os.path.join(this_directory, "job_status.py") ,"-l", options.logfile, "-N", options.sim_name],
-        stdout=jobstatus_out_file, stderr=jobstatus_out_file) < 0:
-=======
     if options.verbose:
         print "Calling job_status.py"
     if subprocess.call([os.path.join(this_directory, "job_status.py") ,"-l", options.logfile, "-N", options.sim_name],
         stdout=jobstatus_out_file, stderr=jobstatus_out_file) != 0:
             jobstatus_out_file.seek(0)
             print jobstatus_out_file.read()
->>>>>>> 079942bc
             exit("Error Launching job_status.py")
     else:
         jobstatus_out_file.seek(0)
@@ -110,26 +94,11 @@
                     elif status == "WAITING_TO_RUN":
                         num_waiting += 1
                     else:
-<<<<<<< HEAD
-                        num_else += 1
-=======
                         num_error += 1
->>>>>>> 079942bc
 
         jobstatus_out_file.close()
         os.remove(jobstatus_out_filename)
     
-<<<<<<< HEAD
-    total = num_passed + num_not_done + num_else
-    print "Passed:{0}/{1}, Not passed:{2}/{1}, Not done:{3}/{1}"\
-        .format(num_passed, total, num_else, num_not_done)
-    if num_else > 0:
-        print "Contents {0}:".format(failed_job_file)
-        if options.verbose and failed_job_file != None:
-            print open(failed_job_file).read()
-
-    if num_not_done == 0:
-=======
     total = num_passed + num_running + num_waiting + num_error + num_no_err
     print "Passed:{0}/{1}, No error:{2}/{1}, Failed/Error:{3}/{1}, Running:{4}/{1}, Waiting:{5}/{1}"\
         .format(num_passed, total, num_no_err, num_error, num_running, num_waiting)
@@ -139,22 +108,18 @@
             print open(failed_job_file).read()
 
     if num_running + num_waiting == 0:
->>>>>>> 079942bc
         print "All {0} Tests Done.".format(total)
         if num_error == 0:
             print "Congratulations! All Tests Pass!"
             exit(0)
         else:
             print "Something did not pass."
-<<<<<<< HEAD
-=======
 
         if num_error == 0 or options.ignore_failures:
             if options.verbose and options.statsfile:
                 print_statsfile(options, this_directory)
             exit(0)
         else:
->>>>>>> 079942bc
             exit(1)
     else:
         print "Sleeping for {0}s".format(options.sleep_time)
