--- conflicted
+++ resolved
@@ -73,14 +73,9 @@
 options.apps_yml = common.file_option_test( options.apps_yml, "", this_directory )
 
 stat_map = {}
-<<<<<<< HEAD
-configs = set()
+configs = []
 apps_and_args = []
 exes_and_args = []
-=======
-configs = []
-apps_and_args = []
->>>>>>> c185e2a2
 specific_jobIds = {}
 
 stats_to_pull = {}
@@ -132,25 +127,16 @@
         with open( logfile ) as f:
             for line in f:
                 time, jobId, app ,args, config, jobname = line.split()
-<<<<<<< HEAD
-                configs.add(config)
+                configs.append(config)
                 app_and_args = os.path.join( app.replace('/','_'), args )
                 apps_and_args.append( app_and_args )
                 exe_and_args = os.path.join( os.path.basename(app), args)
                 exes_and_args.append(exe_and_args)
                 specific_jobIds[ config + app_and_args ] = jobId
 
+all_named_kernels = {}
 for idx, app_and_args in enumerate(apps_and_args):
-=======
-                configs.append(config)
-                app_and_args = os.path.join( app, args )
-                apps_and_args.append( app_and_args )
-                specific_jobIds[ config + app_and_args ] = jobId
-
-all_named_kernels = {}
-for app_and_args in apps_and_args:
     all_named_kernels[app_and_args] = set()
->>>>>>> c185e2a2
     for config in configs:
         # now get the right output file
         output_dir = os.path.join(options.run_dir, app_and_args, config)
