# The format is:
# suite_name:
#   exec_dir: <location of the executables, relative to the run_simulations.py script>
#   data_dir: <location of the directories containing benchmark data>
#   execs:
#       - <exec_name_1>:
#           - <commandline arg_list 1> # Leave blank if no arguments
#           - <commandline arg_list 2>
#           ...
#       - <exec_name_2>
#           ...
#       ...
# If you have a bunch of random benchmarks in random places, then a "suite" can be just one benchmark

# Rodinia 2.0 implemented with a pass/fail functional test
rodinia_2.0-ft:
    exec_dir: "../../benchmarks/bin/$CUDA_VERSION/release/"
    data_dirs: "../../benchmarks/data_dirs/cuda/rodinia/2.0-ft/"
    execs:
        - backprop-rodinia-2.0-ft:
            - 4096 ./data/result-4096.txt
        - bfs-rodinia-2.0-ft:
            - ./data/graph4096.txt ./data/graph4096-result.txt
        - hotspot-rodinia-2.0-ft:
            - 30 6 40 ./data/result_30_6_40.txt
        - heartwall-rodinia-2.0-ft:
            - ./data/test.avi 1 ./data/result-1.txt
        # Uses legacy texture cache instructions, it is unclear if it still makes sense to support
#        - kmeans-rodinia-2.0-ft:
#            - -i data/400.txt -g data/400-result.txt -o
        - lud-rodinia-2.0-ft:
            - -v -b -i ./data/64.dat
        - nw-rodinia-2.0-ft:
            - 128 10 ./data/result_128_10.txt
        - nn-rodinia-2.0-ft:
            - ./data/filelist_4 3 30 90 ./data/filelist_4_3_30_90-result.txt
        - pathfinder-rodinia-2.0-ft:
            - 1000 20 5 ./data/result_1000_20_5.txt
        - srad_v2-rodinia-2.0-ft:
            - ./data/matrix128x128.txt 1 150 1 100 .5 2 ./data/result_matrix128x128_1_150_1_100_.5_2.txt
        - streamcluster-rodinia-2.0-ft:
            - 3 6 16 1024 1024 100 none output.txt 1 ./data/result_3_6_16_1024_1024_100_none_1.txt

sdk-4.2-scaled:
    exec_dir: "../../benchmarks/bin/$CUDA_VERSION/release/"
    data_dirs: "../../benchmarks/data_dirs/cuda/sdk/4.2/"
    execs:
        - vectorAdd:
            - --size 6000000
        - convolutionSeparable:
            - --size 30720
        - fastWalshTransform:
            - -logK 11 -logD 19
        - scalarProd:
            - --size 13920

sdk-4.2:
    exec_dir: "../../benchmarks/bin/$CUDA_VERSION/release/"
    data_dirs: "../../benchmarks/data_dirs/cuda/sdk/4.2/"
    execs:
        - BlackScholes:
            -
        # complex compile flow makes 2 versions of the same kernel in
        # CUDA 9.1 - screws up parser. Not worth continued support.
#        - MonteCarlo:
#            -
        - SobolQRNG:
            -
        - alignedTypes:
            -
        - asyncAPI:
            -
        - bandwidthTest:
            -
        # complex compile flow makes 2 versions of the same kernel in
        # CUDA 9.1 - screws up parser. Not worth continued support.
#        - binomialOptions:
#            -
        - clock:
            -
        - convolutionSeparable:
            -
        # Texture ops - question on if support makes sense.
#        - convolutionTexture:
#            -
        - cppIntegration:
            -
        - fastWalshTransform:
            -
        - histogram:
            -
        - mergeSort:
            -
        # complex compile flow makes 2 versions of the same kernel in
        # CUDA 9.1 - screws up parser. Not worth continued support.
#        - quasirandomGenerator:
#            -
        - reduction:
            -
        - scalarProd:
            -
        - simpleAtomicIntrinsics:
            -
        - simpleP2P:
            -
        - simpleTemplates:
            -
        - simpleVoteIntrinsics:
            -
        - simpleZeroCopy:
            -
        - sortingNetworks:
            -
#        - template:
#            -
        - transpose:
            -
        - vectorAdd:
            -

microbench:
    exec_dir: "../../benchmarks/bin/$CUDA_VERSION/release/"
    data_dirs: "../../benchmarks/src/microbench/"
    execs:
        - microbench-oo-vfunc-test:
            - 


### Apps without FTs

# dragon-naive
dragon-naive:
    exec_dir: "../../benchmarks/src/cuda/dragon_li/bin/$CUDA_VERSION/"
    data_dirs: "../../benchmarks/data_dirs/dragon/"
    execs:
        - testBfs:
            - -g ./data/sample_cdp.gr -e -v
            - -g ./data/citationCiteseer.graph -f metis -e -v
            - -g ./data/coPapersDBLP.graph -f metis -e -v --sf 1.5
        - testAmr:
            - -v -e -r 20
        - testSssp:
            - -g ./data/sample_cdp.gr -e -v
            - -g ./data/citationCiteseer.graph -f metis -e -v
            - -g ./data/coPapersDBLP.graph -f metis -e -v
        - testJoin:
            - -v -e -l 204800 -r 204800


#proxy-apps-doe
proxy-apps-doe1:
    exec_dir: "../../benchmarks/src/cuda/proxy-apps-doe/"
    data_dirs: "../../benchmarks/data_dirs/proxy-apps-doe/"
    execs:
            # Does not compile
#         - comd/CoMDCUDA:
#            - p ag -e -x 20 -y 20 -z 20 -n 0 -m thread_atom
         - cns/cns_all:
            - 64 32 32 1

proxy-apps-doe2:
    exec_dir: "../../benchmarks/bin/$CUDA_VERSION/release/"
    data_dirs: "../../benchmarks/data_dirs/proxy-apps-doe/"
    execs:
         - XSBench:
            - 12 small 0
            - 12 large 0
#         - lulesh:
#            -

# pannotia
pannotia:
    exec_dir: "../../benchmarks/bin/$CUDA_VERSION/release/"
    data_dirs: "../../benchmarks/data_dirs/pannotia/"
    execs:
<<<<<<< HEAD
=======
# Uses texture accesses
>>>>>>> dbc4a3f6
#        - bc:
#            - ./data/1k_128k.gr
#            - ./data/2k_1M.gr
        - color_max:
            - ./data/ecology1.graph 1
            - ./data/G3_circuit.graph 1
        - color_maxmin:
            - ./data/ecology1.graph 1
            - ./data/G3_circuit.graph 1
        - fw:
            - ./data/256_16384.gr
            - ./data/512_65536.gr
        - fw_block:
            - ./data/256_16384.gr
            - ./data/512_65536.gr
        - mis:
            - ./data/ecology1.graph 1
            - ./data/G3_circuit.graph 1
        - pagerank:
            - ./data/coAuthorsDBLP.graph 1
        - pagerank_spmv:
            - ./data/coAuthorsDBLP.graph 1
#        - sssp:
#            - ./data/USA-road-d.NW.gr 0
#            - ./data/USA-road-d.NY.gr 0
#        - sssp_ell:
#            - ./data/USA-road-d.NW.gr 0
#            - ./data/USA-road-d.NY.gr 0

#PTX Does not parse
dragon-cdp:
    exec_dir: "../../benchmarks/src/cuda/dragon_li/cdp_bin/$CUDA_VERSION/"
    data_dirs: "../../benchmarks/data_dirs/dragon/"
    execs:
        - testBfs-cdp:
            - -g ./data/sample_cdp.gr -e -v --cdp
            - -g ./data/citationCiteseer.graph -f metis -e -v --cdp
            - -g ./data/coPapersDBLP.graph -f metis -e -v --cdp --sf 1.5
        - testAmr-cdp:
            - -v -e --cdp -r 20
        - testSssp-cdp:
            - -g ./data/sample_cdp.gr -e -v --cdp
            - -g ./data/citationCiteseer.graph -f metis -e -v --cdp
            - -g ./data/coPapersDBLP.graph -f metis -e -v --cdp
        - testJoin-cdp:
            - -v -e --cdp -l 204800 -r 204800

rodinia-3.1:
    exec_dir: "../../benchmarks/bin/$CUDA_VERSION/release/"
    data_dirs: "../../benchmarks/data_dirs/cuda/rodinia/3.1/"
    execs:
        - b+tree-rodinia-3.1:
            - file ./data/mil.txt command ./data/command.txt
        - backprop-rodinia-3.1:
            - 65536
        - bfs-rodinia-3.1:
            - ./data/graph1MW_6.txt
            - ./data/graph4096.txt
            - ./data/graph65536.txt
#        - cfd-rodinia-3.1:
#            - ./data/fvcorr.domn.097K
#            - ./data/fvcorr.domn.193K
#            - ./data/missile.domn.0.2M
        - dwt2d-rodinia-3.1:
            - 192.bmp -d 192x192 -f -5 -l 3
            - rgb.bmp -d 1024x1024 -f -5 -l 3
        - gaussian-rodinia-3.1:
            - -f ./data/matrix4.txt
            - -s 16
        - heartwall-rodinia-3.1:
            - ./data/test.avi 20
        - hotspot-rodinia-3.1:
            - 512 2 2 ./data/temp_512 ./data/power_512 output.out
        - hotspot3D-rodinia-3.1:
            - 512 8 100 ./data/power_512x8 ./data/temp_512x8 output.out
        # Only works with newer versions of CUDA
        - huffman-rodinia-3.1:
            - ./data/huffman/test1024_H2.206587175259.in
        - hybridsort-rodinia-3.1:
            - r
        # Uses legacy texture cache instructions, it is unclear if it still makes sense to support
#        - kmeans-rodinia-3.1:
#            - -o -i ./data/kdd_cup
        - lavaMD-rodinia-3.1:
            - -boxes1d 10
        - leukocyte-rodinia-3.1:
            - ./data/testfile.avi 5
        - lud-rodinia-3.1:
            - -s 256 -v
        - mummergpu-rodinia-3.1:
            - ./data/NC_003997.fna ./data/NC_003997_q100bp.fna > NC_00399.out
        - mycyocte-rodinia-3.1:
            - 100 1 0
        - nn-rodinia-3.1:
            - ./data/filelist_4 -r 5 -lat 30 -lng 90
        - nw-rodinia-3.1:
            - 2048 10
        - particlefilter_float-rodinia-3.1:
            - -x 128 -y 128 -z 10 -np 1000
        - particlefilter_naive-rodinia-3.1:
            - -x 128 -y 128 -z 10 -np 1000
        - pathfinder-rodinia-3.1:
            - 100000 100 20 > result.txt
        - srad_v1-rodinia-3.1:
            - 100 0.5 502 458
        - srad_v2-rodinia-3.1:
            - 2048 2048 0 127 0 127 0.5 2
        - streamcluster-rodinia-3.1:
            - 10 20 256 65536 65536 1000 none output.txt 1

ispass-2009:
    exec_dir: "../../benchmarks/bin/$CUDA_VERSION/release/"
    data_dirs: "../../benchmarks/data_dirs/cuda/ispass-2009/"
    execs:
        - ispass-2009-AES:
            - e 128 ./data/output.bmp ./data/key128.txt
        - ispass-2009-BFS:
            - ./data/graph65536.txt
        # Compile Issues
        #benchmarks/cp/build/cuda_short/cp
        #../bin/release/DG ./data/cubeK268.neu
        - ispass-2009-LIB:
            -
        - ispass-2009-LPS:
            -
        - ispass-2009-MUM:
            - ./data/NC_003997.20k.fna ./data/NC_003997_q25bp.50k.fna
        - ispass-2009-NN:
            - 28
        - ispass-2009-NQU:
            -
        - ispass-2009-RAY:
            - 256 256
        - ispass-2009-STO:
            - 
        - ispass-2009-WP:
            - < ./data/args

lonestargpu-2.0:
    exec_dir: "../../benchmarks/bin/$CUDA_VERSION/release/"
    data_dirs: "../../benchmarks/data_dirs/cuda/lonestargpu-2.0/"
    execs:
        # Needs Texture
#        - lonestar-bfs-atomic:
#            - ./data/r4-2e20.gr
#            - ./data/rmat20.gr
#            - ./data/USA-road-d.NY.gr
#            - ./data/USA-road-d.FLA.gr
#            - ./data/USA-road-d.USA.gr
        - lonestar-bfs-wlw: 
            - ./data/r4-2e20.gr
            - ./data/rmat20.gr
            - ./data/USA-road-d.NY.gr
#            - ./data/USA-road-d.FLA.gr
#            - ./data/USA-road-d.USA.gr
        - lonestar-bfs-wla: 
            - ./data/r4-2e20.gr
            - ./data/rmat20.gr
            - ./data/USA-road-d.NY.gr
        # bad regs
#        - lonestar-sssp:
#            - ./data/r4-2e20.gr
#            - ./data/rmat20.gr
#            - ./data/USA-road-d.NY.gr
        - lonestar-sssp-wlc:
            - ./data/r4-2e20.gr
            - ./data/rmat20.gr
            #deadlock
#            - ./data/USA-road-d.NY.gr
        # Needs Texture
#        - lonestar-sssp-wln: 
#            - ./data/r4-2e20.gr
#            - ./data/rmat20.gr
#            - ./data/USA-road-d.NY.gr
#            - ./data/USA-road-d.FLA.gr
#            - ./data/USA-road-d.USA.gr
        # Some register sizing problems
#        - lonestar-bfs-wlc: 
#            - ./data/r4-2e20.gr
#            - ./data/rmat20.gr
#            - ./data/USA-road-d.NY.gr
#            - ./data/USA-road-d.FLA.gr
#            - ./data/USA-road-d.USA.gr
        - lonestar-bh:
            - 30000 50 0
            - 300000 10 0
            - 3000000 2 0
        - lonestar-dmr:
            - ./data/250k.2 20
            - ./data/r1M 20
            - ./data/r5M 12
        # Needs Texture
#        - lonestar-mst:
#            - ./data/rmat12.sym.gr
#            - ./data/USA-road-d.FLA.sym.gr
#            - ./data/2d-2e20.sym.gr<|MERGE_RESOLUTION|>--- conflicted
+++ resolved
@@ -173,10 +173,7 @@
     exec_dir: "../../benchmarks/bin/$CUDA_VERSION/release/"
     data_dirs: "../../benchmarks/data_dirs/pannotia/"
     execs:
-<<<<<<< HEAD
-=======
 # Uses texture accesses
->>>>>>> dbc4a3f6
 #        - bc:
 #            - ./data/1k_128k.gr
 #            - ./data/2k_1M.gr
